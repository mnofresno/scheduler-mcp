"""
Task scheduler implementation for MCP Scheduler.
"""
import asyncio
import logging
from datetime import datetime, UTC
from typing import Dict, List, Optional

import croniter

from .task import Task, TaskStatus, TaskExecution
from .persistence import Database
from .executor import Executor
from .utils import parse_relative_time_to_cron

logger = logging.getLogger(__name__)


class Scheduler:
    """Task scheduler to manage cron-based task execution."""
    
    def __init__(self, database: Database, executor: Executor, on_task_executed=None):
        """Initialize the task scheduler."""
        self.database = database
        self.executor = executor
        self.active = False
        self._check_interval = 5  # seconds
        self._scheduler_task: Optional[asyncio.Task] = None
        self._running_tasks: Dict[str, asyncio.Task] = {}
        self.on_task_executed = on_task_executed
    
    async def start(self):
        """Start the scheduler."""
        if self.active:
            logger.warning("Scheduler is already running")
            return
            
        logger.info("Starting scheduler")
        self.active = True
        self._scheduler_task = asyncio.create_task(self._scheduler_loop())
        
    async def stop(self):
        """Stop the scheduler."""
        if not self.active:
            logger.warning("Scheduler is not running")
            return
            
        logger.info("Stopping scheduler")
        self.active = False
        if self._scheduler_task:
            self._scheduler_task.cancel()
            try:
                await self._scheduler_task
            except asyncio.CancelledError:
                pass
            self._scheduler_task = None
            
        # Cancel any running tasks
        running_tasks = list(self._running_tasks.items())
        for task_id, task in running_tasks:
            logger.info(f"Cancelling running task: {task_id}")
            task.cancel()
    
    async def _scheduler_loop(self):
        """Main scheduler loop to check for tasks to run."""
        logger.info("[Scheduler] Starting scheduler loop")
        try:
            while self.active:
                logger.info("[Scheduler] Loop iteration - checking tasks")
                await self._check_tasks()
                logger.info(f"[Scheduler] Sleeping for {self._check_interval} seconds")
                await asyncio.sleep(self._check_interval)
        except asyncio.CancelledError:
            logger.info("Scheduler loop cancelled")
            raise
        except Exception:
            logger.exception("Error in scheduler loop")
            self.active = False
            raise
    
    async def _check_tasks(self):
        """Check for tasks that need to be executed."""
        try:
            tasks = self.database.get_all_tasks()
            now = datetime.now(UTC)
            logger.info(f"[Scheduler] Checking {len(tasks)} tasks at {now}")
            
            for task in tasks:
                # Skip disabled tasks
                if not task.enabled:
                    logger.info(f"[Scheduler] Skipping disabled task {task.id} ({task.name})")
                    continue
                    
                # Skip tasks that are already running
                if task.id in self._running_tasks:
                    logger.info(f"[Scheduler] Skipping running task {task.id} ({task.name})")
                    continue
                
                # Calculate next run time if not set
                if task.next_run is None:
                    try:
                        cron = croniter.croniter(task.schedule, now)
                        task.next_run = cron.get_next(datetime)
                        self.database.save_task(task)
                        logger.info(f"[Scheduler] Calculated next_run for task {task.id}: {task.next_run}")
                    except Exception as e:
                        logger.error(f"Invalid cron expression for task {task.id}: {e}")
                        continue
                
                # Check if it's time to run the task
                logger.info(f"[Scheduler] Task {task.id} ({task.name}) - next_run: {task.next_run}, now: {now}")
                if task.next_run and task.next_run <= now:
                    logger.info(f"[Scheduler] Starting execution of task {task.id} ({task.name})")
                    self._running_tasks[task.id] = asyncio.create_task(
                        self._execute_task(task)
                    )
                else:
                    logger.info(f"[Scheduler] Task {task.id} not ready yet - next_run: {task.next_run}")
        except Exception:
            logger.exception("Error checking tasks")
    
    async def _execute_task(self, task: Task):
        """Execute a task and update its status."""
        logger.info(f"Starting task execution: {task.id} ({task.name})")
        execution = None
        
        try:
            # Update task status
            task.status = TaskStatus.RUNNING
            task.last_run = datetime.now(UTC)
            self.database.save_task(task)
            
            # Execute the task
            execution = await self.executor.execute_task(task)
            self.database.save_execution(execution)
            
            # If this is a do_only_once task and it completed successfully, disable it
            if task.do_only_once and execution.status == TaskStatus.COMPLETED:
                # Notificar al callback si está definido - MOVER AQUÍ
                logger.info(f"[Scheduler] Checking callback - on_task_executed: {self.on_task_executed is not None}")
                if self.on_task_executed:
                    try:
                        logger.info(f"[Scheduler] Calling on_task_executed callback for task {task.id} ({task.name})")
                        await asyncio.to_thread(self.on_task_executed, task, execution)
                        logger.info(f"[Scheduler] Callback on_task_executed completed for task {task.id} ({task.name})")
                    except Exception as e:
                        logger.error(f"Error in on_task_executed callback: {e}")
                else:
                    logger.warning(f"[Scheduler] No callback defined for task {task.id} ({task.name})")
                
                logger.info(f"One-off task {task.id} completed successfully, disabling it")
                task.enabled = False
                task.status = TaskStatus.DISABLED
                self.database.save_task(task)
            else:
                # Calculate next run time for recurring tasks or failed one-off tasks
                now = datetime.now(UTC)
                cron = croniter.croniter(task.schedule, now)
                task.next_run = cron.get_next(datetime)
                
                # Update task status
                task.status = execution.status
                self.database.save_task(task)
            
            logger.info(f"Task execution completed: {task.id} - Status: {execution.status.value}")
            
        except Exception as e:
            logger.exception(f"Error executing task {task.id}")
            task.status = TaskStatus.FAILED
            self.database.save_task(task)
            
            # Save execution record for the failure
            execution = TaskExecution(
                task_id=task.id,
                start_time=task.last_run or datetime.now(UTC),
                end_time=datetime.now(UTC),
                status=TaskStatus.FAILED,
                error=str(e)
            )
            self.database.save_execution(execution)
            
        finally:
            # Remove from running tasks
            if task.id in self._running_tasks:
                del self._running_tasks[task.id]
    
<<<<<<< HEAD
=======
    async def get_next_run_time(self, task: Task) -> Optional[datetime]:
        """Calculate the next run time for a given task."""
        if not task.schedule:
            return None
        try:
            now = datetime.now(UTC)
            cron = croniter.croniter(task.schedule, now)
            return cron.get_next(datetime)
        except Exception as e:
            logger.error(f"Invalid cron expression for task {task.id}: {e}")
            return None

>>>>>>> 92496360
    async def add_task(self, task: Task) -> Task:
        """Add a new task to the scheduler."""
        logger.info(f"=== ADD_TASK CALLED: schedule='{task.schedule}' ===")
        
        # Parse relative time to cron expression if needed
        try:
            logger.info(f"Attempting to parse relative time: '{task.schedule}'")
            cron_schedule = parse_relative_time_to_cron(task.schedule)
            logger.info(f"Converted schedule '{task.schedule}' to cron: '{cron_schedule}'")
            task.schedule = cron_schedule
        except Exception as e:
            logger.warning(f"Could not parse relative time '{task.schedule}', treating as cron expression: {e}")
        
        # Calculate initial next run time
        now = datetime.now(UTC)
        try:
            logger.info(f"Creating croniter with schedule: '{task.schedule}'")
            cron = croniter.croniter(task.schedule, now)
            task.next_run = cron.get_next(datetime)
            logger.info(f"Next run time calculated: {task.next_run}")
        except Exception as e:
            logger.error(f"Failed to create croniter: {e}")
            raise ValueError(f"Invalid cron expression: {e}")
        
        self.database.save_task(task)
        logger.info(f"Added new task: {task.id} ({task.name})")
        return task
    
    async def update_task(self, task_id: str, **kwargs) -> Optional[Task]:
        """Update an existing task."""
        task = self.database.get_task(task_id)
        if not task:
            return None
        
        for key, value in kwargs.items():
            if hasattr(task, key):
                setattr(task, key, value)
        
        # If schedule was updated, recalculate next run time
        if "schedule" in kwargs:
            # Parse relative time to cron expression if needed
            try:
                cron_schedule = parse_relative_time_to_cron(task.schedule)
                logger.info(f"Converted schedule '{task.schedule}' to cron: '{cron_schedule}'")
                task.schedule = cron_schedule
            except Exception as e:
                logger.warning(f"Could not parse relative time '{task.schedule}', treating as cron expression: {e}")
            
            now = datetime.now(UTC)
            try:
                cron = croniter.croniter(task.schedule, now)
                task.next_run = cron.get_next(datetime)
            except Exception as e:
                raise ValueError(f"Invalid cron expression: {e}")
        
        task.updated_at = datetime.now(UTC)
        self.database.save_task(task)
        logger.info(f"Updated task: {task.id} ({task.name})")
        return task
    
    async def delete_task(self, task_id: str) -> bool:
        """Delete a task."""
        # Cancel the task if it's running
        if task_id in self._running_tasks:
            self._running_tasks[task_id].cancel()
            del self._running_tasks[task_id]
        
        result = self.database.delete_task(task_id)
        if result:
            logger.info(f"Deleted task: {task_id}")
        
        return result
    
    async def enable_task(self, task_id: str) -> Optional[Task]:
        """Enable a task."""
        return await self.update_task(task_id, enabled=True, status=TaskStatus.PENDING)
    
    async def disable_task(self, task_id: str) -> Optional[Task]:
        """Disable a task."""
        return await self.update_task(task_id, enabled=False, status=TaskStatus.DISABLED)
    
    async def get_task(self, task_id: str) -> Optional[Task]:
        """Get a task by ID."""
        return self.database.get_task(task_id)
    
    async def get_all_tasks(self) -> List[Task]:
        """Get all tasks."""
        return self.database.get_all_tasks()
    
    async def get_task_executions(self, task_id: str, limit: int = 10) -> List[TaskExecution]:
        """Get executions for a task."""
        return self.database.get_executions(task_id, limit)
    
    async def run_task_now(self, task_id: str) -> Optional[TaskExecution]:
        """Run a task immediately outside its schedule."""
        task = self.database.get_task(task_id)
        if not task:
            return None
        
        # Skip if the task is already running
        if task_id in self._running_tasks:
            logger.warning(f"Task {task_id} is already running")
            return None
        
        # Execute the task
        task.status = TaskStatus.RUNNING
        task.last_run = datetime.now(UTC)
        self.database.save_task(task)
        
        execution = await self.executor.execute_task(task)
        self.database.save_execution(execution)
        
        # If this is a do_only_once task and it completed successfully, disable it
        if task.do_only_once and execution.status == TaskStatus.COMPLETED:
            logger.info(f"One-off task {task.id} run manually and completed, disabling it")
            task.enabled = False
            task.status = TaskStatus.DISABLED
        else:
            # Update task status for recurring tasks or failed one-off tasks
            task.status = execution.status
            
        self.database.save_task(task)
        
        return execution<|MERGE_RESOLUTION|>--- conflicted
+++ resolved
@@ -184,8 +184,6 @@
             if task.id in self._running_tasks:
                 del self._running_tasks[task.id]
     
-<<<<<<< HEAD
-=======
     async def get_next_run_time(self, task: Task) -> Optional[datetime]:
         """Calculate the next run time for a given task."""
         if not task.schedule:
@@ -198,7 +196,6 @@
             logger.error(f"Invalid cron expression for task {task.id}: {e}")
             return None
 
->>>>>>> 92496360
     async def add_task(self, task: Task) -> Task:
         """Add a new task to the scheduler."""
         logger.info(f"=== ADD_TASK CALLED: schedule='{task.schedule}' ===")
