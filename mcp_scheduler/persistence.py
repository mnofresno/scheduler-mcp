--- conflicted
+++ resolved
@@ -130,12 +130,7 @@
                         task.created_at.isoformat(),
                         task.updated_at.isoformat(),
                         task.reminder_title,
-<<<<<<< HEAD
-                        task.reminder_message,
-                        task.client_request_id
-=======
                         task.reminder_message
->>>>>>> 92496360
                     )
                 )
             except sqlite3.OperationalError:
