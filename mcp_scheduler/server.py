--- conflicted
+++ resolved
@@ -1064,12 +1064,9 @@
             logger.warning(f"[on_task_executed] No active session found for client_request_id {task.client_request_id}. Not sending result via SSE.")
 
     def _make_json_serializable(self, obj):
-        # Convert Task, Execution, datetime, etc. objects to serializable types
-<<<<<<< HEAD
-=======
+        # Convierte objetos Task, Execution, datetime, etc. a tipos serializables
         import datetime
         from .task import Task, TaskExecution
->>>>>>> 743d756b
         if isinstance(obj, dict):
             return {k: self._make_json_serializable(v) for k, v in obj.items()}
         elif isinstance(obj, list):
